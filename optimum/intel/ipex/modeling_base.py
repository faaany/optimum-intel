#  Copyright 2024 The HuggingFace Team. All rights reserved.
#
#  Licensed under the Apache License, Version 2.0 (the "License");
#  you may not use this file except in compliance with the License.
#  You may obtain a copy of the License at
#
#      http://www.apache.org/licenses/LICENSE-2.0
#
#  Unless required by applicable law or agreed to in writing, software
#  distributed under the License is distributed on an "AS IS" BASIS,
#  WITHOUT WARRANTIES OR CONDITIONS OF ANY KIND, either express or implied.
#  See the License for the specific language governing permissions and
#  limitations under the License.


import logging
import os
import warnings
from pathlib import Path
from tempfile import TemporaryDirectory
from typing import Optional, Tuple, Union

import intel_extension_for_pytorch as ipex
import torch
from huggingface_hub import hf_hub_download
from huggingface_hub.constants import HUGGINGFACE_HUB_CACHE
from intel_extension_for_pytorch.cpu._auto_kernel_selection import _enable_tpp
from intel_extension_for_pytorch.transformers.optimize import get_dummy_input
from transformers import (
    AutoConfig,
    AutoModel,
    AutoModelForAudioClassification,
    AutoModelForCausalLM,
    AutoModelForImageClassification,
    AutoModelForMaskedLM,
    AutoModelForQuestionAnswering,
    AutoModelForSequenceClassification,
    AutoModelForTokenClassification,
    GenerationConfig,
    GenerationMixin,
    PretrainedConfig,
    is_torch_xpu_available,
)
from transformers.dynamic_module_utils import get_class_from_dynamic_module
from transformers.modeling_outputs import CausalLMOutputWithPast, ModelOutput
from transformers.models.auto.auto_factory import _get_model_class as get_model_class
from transformers.utils import WEIGHTS_NAME

from optimum.exporters import TasksManager
from optimum.modeling_base import OptimizedModel
from optimum.utils import NormalizedConfigManager

from ...exporters.ipex.model_patcher import _IPEX_EXPORTED_TASK, _patch_model
from ..generation.modeling import prepare_jit_inputs
from ..utils.import_utils import is_ipex_version, is_torch_version, is_transformers_version
from ..utils.modeling_utils import MULTI_QUERY_ATTN_MODELS, patch_decoder_attention_mask, recursive_to_device


logger = logging.getLogger(__name__)


_IPEX_SUPPORT_MODEL_TYPES = ("llama",)


def _is_patched_with_ipex(model, task):
<<<<<<< HEAD
=======
    if is_ipex_version("<", "2.3.0"):
        return False

>>>>>>> d1d0ca0a
    if isinstance(model, torch.jit.ScriptModule):
        if is_ipex_version("<", "2.5.0"):
            return False
        for node in model.graph.nodes():
            # Jit will record the codes position so we can check if the node use ipex exporter.
            if "torch_ipex::rotary_position_embedding" in node.__str__():
                return True
        return False
    else:
        ipex_version = "2.1.0" if "xpu" in str(model.device) else "2.5.0"
        if is_ipex_version("<", ipex_version):
            return False
        return model.config.model_type in _IPEX_SUPPORT_MODEL_TYPES and task in _IPEX_EXPORTED_TASK


def ipex_jit_trace(model, task, use_cache):
    # Only support torch version >= 2.1.0 to support example_kwarg_inputs in jit.trace
    if is_torch_version("<", "2.1.0"):
        raise ImportError("`torch>=2.1.0` is needed to trace your model")

    if _is_patched_with_ipex(model, task):
        model = _patch_model(model)
        sample_inputs = get_dummy_input(model, return_dict=True)
        # Use Tensor Processing Primitives to accelerate linear, see https://arxiv.org/abs/2104.05755.
        _enable_tpp()
    else:
        model = patch_decoder_attention_mask(model)
        sample_inputs = prepare_jit_inputs(model, task, use_cache)

    model.config.return_dict = False

    if "past_key_values" in sample_inputs and use_cache:
        # Make sure the model will output past_key_values in generation tasks
        model.config.use_cache = True

    model = ipex.optimize(model.eval(), dtype=model.dtype, inplace=True)
    # Disable repack while jit tracing to reduce the memory
    ipex._C.disable_jit_linear_repack()
    with torch.no_grad():
        trace_model = torch.jit.trace(
            model,
            example_kwarg_inputs=sample_inputs,
            strict=False,
            check_trace=False,
        )
        trace_model = torch.jit.freeze(trace_model)
        trace_model(**sample_inputs)
        trace_model(**sample_inputs)

    return trace_model


class IPEXModel(OptimizedModel):
    auto_model_class = AutoModel
    export_feature = "feature-extraction"
    base_model_prefix = "ipex_model"
    main_input_name = "input_ids"
    output_name = "last_hidden_state"

    def __init__(
        self,
        model,
        config: PretrainedConfig = None,
        model_save_dir: Optional[Union[str, Path, TemporaryDirectory]] = None,
        warmup: bool = True,
        **kwargs,
    ):
        OptimizedModel.__init__(self, model=model, config=config)
        if is_torch_xpu_available(check_device=True):
            self._device = torch.device("xpu:0")
        elif torch.cuda.is_available():
            self._device = torch.device("cuda:0")
        else:
            self._device = torch.device("cpu")
        self.model.to(self._device)
        self._dtype = self.config.torch_dtype if self.config.torch_dtype is not None else torch.float32
        self.model_save_dir = model_save_dir
        self._is_ipex_exported = _is_patched_with_ipex(model, self.export_feature)

        self.input_names = {
            inputs.debugName().split(".")[0] for inputs in model.graph.inputs() if inputs.debugName() != "self"
        }
        # Registers the IPEXModelForXXX classes into the transformers AutoModel classes to avoid warnings when creating
        # a pipeline https://github.com/huggingface/transformers/blob/cad61b68396a1a387287a8e2e2fef78a25b79383/src/transformers/pipelines/base.py#L863
        AutoConfig.register(self.base_model_prefix, AutoConfig)
        if hasattr(self.auto_model_class, "register"):
            self.auto_model_class.register(AutoConfig, self.__class__)
        if warmup:
            self._init_warmup()

    @classmethod
    def _from_transformers(
        cls,
        model_id: str,
        config: PretrainedConfig,
        use_cache: bool = True,
        use_auth_token: Optional[Union[bool, str]] = None,
        token: Optional[Union[bool, str]] = None,
        revision: Optional[str] = None,
        force_download: bool = False,
        cache_dir: str = HUGGINGFACE_HUB_CACHE,
        subfolder: str = "",
        local_files_only: bool = False,
        torch_dtype: Optional[Union[str, "torch.dtype"]] = None,
        trust_remote_code: bool = False,
<<<<<<< HEAD
        **kwargs,
=======
        _commit_hash: str = None,
>>>>>>> d1d0ca0a
    ):
        device_map = kwargs.pop("device_map", None)
        if use_auth_token is not None:
            warnings.warn(
                "The `use_auth_token` argument is deprecated and will be removed in v5 of Transformers. Please use `token` instead.",
                FutureWarning,
            )
            if token is not None:
                raise ValueError(
                    "Both the arguments `use_auth_token` and `token` were specified, which is not supported. Please specify only `token`."
                )
            token = use_auth_token

        task = cls.export_feature
        model_kwargs = {
            "revision": revision,
            "token": token,
            "cache_dir": cache_dir,
            "subfolder": subfolder,
            "local_files_only": local_files_only,
            "force_download": force_download,
            "torch_dtype": torch_dtype,
            "trust_remote_code": trust_remote_code,
<<<<<<< HEAD
            "device_map": device_map,
=======
            "_commit_hash": _commit_hash,
>>>>>>> d1d0ca0a
        }

        model = TasksManager.get_model_from_task(task, model_id, **model_kwargs)

        if "cpu" in str(model.device):
            if is_torch_version("<", "2.1.0"):
                raise ImportError("`torch>=2.1.0` is needed to trace your model")
            traced_model = ipex_jit_trace(model, task, use_cache)
            config.torchscript = True
            config.torch_dtype = torch_dtype
            return cls(traced_model, config=config, model_save_dir=model_id, use_cache=use_cache, warmup=False)
        else:
            from optimum.exporters.ipex.model_patcher import _patch_model

            if _is_patched_with_ipex(model, task):
                model = _patch_model(model)
            else:
                raise NotImplementedError(f"The given model is not support yet")

            return model

    @classmethod
    def _from_pretrained(
        cls,
        model_id: Union[str, Path],
        config: PretrainedConfig,
        use_auth_token: Optional[Union[bool, str]] = None,
        token: Optional[Union[bool, str]] = None,
        revision: Optional[str] = None,
        force_download: bool = False,
        cache_dir: str = HUGGINGFACE_HUB_CACHE,
        file_name: Optional[str] = WEIGHTS_NAME,
        local_files_only: bool = False,
        subfolder: str = "",
        **kwargs,
    ):
        if use_auth_token is not None:
            warnings.warn(
                "The `use_auth_token` argument is deprecated and will be removed in v5 of Transformers. Please use `token` instead.",
                FutureWarning,
            )
            if token is not None:
                raise ValueError(
                    "Both the arguments `use_auth_token` and `token` were specified, which is not supported. Please specify only `token`."
                )
            token = use_auth_token

        if not getattr(config, "torchscript", False):
            raise ValueError(
                "`config.torchscript` should be set to `True`, if your model is not a TorchScript model and needs to be traced please set `export=True` when loading it with `.from_pretrained()`"
            )

        # Load the model from local directory
        if os.path.isdir(model_id):
            model_cache_path = os.path.join(model_id, file_name)
            model_save_dir = model_id
        # Download the model from the hub
        else:
            model_cache_path = hf_hub_download(
                repo_id=model_id,
                filename=file_name,
                token=token,
                revision=revision,
                cache_dir=cache_dir,
                force_download=force_download,
                local_files_only=local_files_only,
                subfolder=subfolder,
            )
            model_save_dir = Path(model_cache_path).parent

        model = torch.jit.load(model_cache_path)
        torch.jit.freeze(model.eval())

        return cls(model, config=config, model_save_dir=model_save_dir, **kwargs)

    def _save_pretrained(self, save_directory: Union[str, Path]):
        output_path = os.path.join(save_directory, WEIGHTS_NAME)
        torch.jit.save(self.model, output_path)

    def forward(
        self,
        input_ids: torch.Tensor,
        attention_mask: torch.Tensor,
        token_type_ids: torch.Tensor = None,
        **kwargs,
    ):
        inputs = {
            "input_ids": input_ids,
            "attention_mask": attention_mask,
        }

        if "token_type_ids" in self.input_names:
            inputs["token_type_ids"] = token_type_ids

        outputs = self._call_model(**inputs)
        if isinstance(outputs, dict):
            model_output = ModelOutput(**outputs)
        else:
            model_output = ModelOutput()
            model_output[self.output_name] = outputs[0]
        return model_output

    def eval(self):
        self.model.eval()
        return self

    @property
    def device(self) -> torch.device:
        return self._device

    @property
    def dtype(self) -> torch.dtype:
        return self._dtype

    @property
    def model_dtype(self):
        logger.warning(
            "access to the `model_dtype` attribute is deprecated and will be removed after v1.18.0, please use `_dtype` instead."
        )
        return self._dtype

    def to(self, device: Union[torch.device, str]):
        self._device = device if isinstance(device, torch.device) else torch.device(device)
        self.model.to(self._device)
        return self

    def can_generate(self):
        return isinstance(self, GenerationMixin)

    def _call_model(self, *args, **kwargs):
        try:
            with torch.autocast(self.device.type, self.dtype), torch.no_grad():
                out = self.model(*args, **kwargs)
        except RuntimeError:
            out = self.model(*args, **kwargs)
        return out

    def _init_warmup(self):
        # warmup, the first 2 forwards of an IPEX model include some preprocessing steps and
        # the results of the compute are unpredictable
        # TODO : add warmup for IPEX exported model
        if not self._is_ipex_exported:
            use_cache = "past_key_values" in self.input_names
            dummy_inputs = prepare_jit_inputs(self, self.export_feature, use_cache)
            if self._device.type != "cpu":
                dummy_inputs = recursive_to_device(value=dummy_inputs, device=self._device)
            for _ in range(2):
                self(**dummy_inputs)


class IPEXModelForSequenceClassification(IPEXModel):
    auto_model_class = AutoModelForSequenceClassification
    export_feature = "text-classification"
    output_name = "logits"


class IPEXModelForTokenClassification(IPEXModel):
    auto_model_class = AutoModelForTokenClassification
    export_feature = "token-classification"
    output_name = "logits"


class IPEXModelForMaskedLM(IPEXModel):
    auto_model_class = AutoModelForMaskedLM
    export_feature = "fill-mask"
    output_name = "logits"


class IPEXModelForImageClassification(IPEXModel):
    auto_model_class = AutoModelForImageClassification
    export_feature = "image-classification"

    def forward(
        self,
        pixel_values: torch.Tensor,
        **kwargs,
    ):
        inputs = {
            "pixel_values": pixel_values,
        }

        outputs = self._call_model(**inputs)
        return ModelOutput(**outputs) if isinstance(outputs, dict) else ModelOutput(logits=outputs[0])


class IPEXModelForAudioClassification(IPEXModel):
    auto_model_class = AutoModelForAudioClassification
    export_feature = "audio-classification"

    def forward(
        self,
        input_values: torch.Tensor,
        attention_mask: torch.Tensor = None,
        **kwargs,
    ):
        inputs = {
            "input_values": input_values,
        }

        if "attention_mask" in self.input_names:
            inputs["attention_mask"] = attention_mask

        outputs = self._call_model(**inputs)
        return ModelOutput(**outputs) if isinstance(outputs, dict) else ModelOutput(logits=outputs[0])


class IPEXModelForQuestionAnswering(IPEXModel):
    auto_model_class = AutoModelForQuestionAnswering
    export_feature = "question-answering"

    def forward(
        self,
        input_ids: torch.Tensor,
        attention_mask: torch.Tensor,
        token_type_ids: torch.Tensor = None,
        **kwargs,
    ):
        inputs = {
            "input_ids": input_ids,
            "attention_mask": attention_mask,
        }

        if "token_type_ids" in self.input_names:
            inputs["token_type_ids"] = token_type_ids

        outputs = self._call_model(**inputs)
        start_logits = outputs["start_logits"] if isinstance(outputs, dict) else outputs[0]
        end_logits = outputs["end_logits"] if isinstance(outputs, dict) else outputs[1]
        return ModelOutput(start_logits=start_logits, end_logits=end_logits)


class IPEXModelForCausalLM(IPEXModel, GenerationMixin):
    auto_model_class = AutoModelForCausalLM
    export_feature = "text-generation"

    def __init__(
        self,
        model,
        config: PretrainedConfig = None,
        model_save_dir: Optional[Union[str, Path, TemporaryDirectory]] = None,
        use_cache: bool = True,
        warmup: bool = True,
        **kwargs,
    ):
        # Perform the initial warmup at the end of __init__
        super().__init__(model, config, model_save_dir=model_save_dir, warmup=False)
        GenerationMixin.__init__(self)

        model_type = config.model_type.replace("_", "-")
        self.normalized_config = NormalizedConfigManager.get_normalized_config_class(model_type)(config)
        self.use_cache = "past_key_values" in self.input_names

        if use_cache ^ self.use_cache:
            raise ValueError(
                f"`use_cache` was set to `{use_cache}` but the loaded model only supports `use_cache={self.use_cache}`. "
                f"Please load your current model with `use_cache={self.use_cache}` or export the original model "
                f"once again with `use_cache={use_cache}` when calling the `from_pretrained` method. "
                "To export your model, simply set `export=True`."
            )
        config.is_decoder = True
        config.is_encoder_decoder = False

        self.generation_config = GenerationConfig.from_model_config(config)
        try:
            self.model_cls = get_class_from_dynamic_module(
                self.config.auto_map["AutoModelForCausalLM"], model_save_dir
            )
        except AttributeError:
            self.model_cls = get_model_class(self.config, AutoModelForCausalLM._model_mapping)

        if self._is_ipex_exported:
            self._reorder_cache = _ipex_reorder_cache
        else:
            # Check if _reorder_cache is a static method
            if isinstance(self.model_cls.__dict__["_reorder_cache"], staticmethod):
                self._reorder_cache = self.model_cls._reorder_cache
            else:
                self._reorder_cache = self.model_cls._reorder_cache.__get__(self)

        if is_transformers_version(">=", "4.38.0") and model_type in {"llama", "phi", "persimmon"}:
            self.prepare_inputs_for_generation = _prepare_inputs_for_generation_for_llama
        else:
            self.prepare_inputs_for_generation = self.model_cls.prepare_inputs_for_generation.__get__(self)

        if hasattr(self.model_cls, "_convert_to_standard_cache"):
            self._convert_to_standard_cache = self.model_cls._convert_to_standard_cache
        if hasattr(self.model_cls, "_convert_to_bloom_cache"):
            self._convert_to_bloom_cache = self.model_cls._convert_to_bloom_cache
        if warmup:
            self._init_warmup()

    def _prepare_past_key_values(self, input_ids):
        model_type = self.config.model_type.replace("_", "-")
        nb_pkv = 2
        num_layers = self.normalized_config.num_layers
        d_k = self.normalized_config.hidden_size // self.normalized_config.num_attention_heads
        batch_size = input_ids.shape[0]

        if model_type in {"mistral", "llama"}:
            num_attention_heads = self.normalized_config.num_key_value_heads
        else:
            num_attention_heads = self.normalized_config.num_attention_heads

        if self._is_ipex_exported:
            # Indirect access kv cache has a different data layout compared with most transformers model,
            # see https://intel.github.io/intel-extension-for-pytorch/cpu/latest/tutorials/llm.html#indirect-access-kv-cache
            beam_idx_tmp = torch.zeros(
                (self.config.max_position_embeddings, input_ids.shape[0]), dtype=torch.long
            ).contiguous()
            past_key_values = tuple(
                [
                    (
                        torch.zeros(1, 0, 0, 1, dtype=torch.long).contiguous(),
                        torch.zeros([1, 1, 1, 1]).contiguous(),
                        torch.zeros([1, 1, 1, 1]).contiguous(),
                        beam_idx_tmp,
                    )
                    for i in range(num_layers)
                ]
            )
            return past_key_values
        elif model_type == "bloom":
            shape_key = (batch_size * num_attention_heads, d_k, 0)
            shape_value = (batch_size * num_attention_heads, 0, d_k)
            key = torch.empty(size=shape_key, dtype=self.model_dtype, device=self._device)
            value = torch.empty(size=shape_value, dtype=self.model_dtype, device=self._device)
            past_key_values = tuple(
                tuple(key if idx % 2 == 0 else value for idx in range(nb_pkv)) for _ in range(num_layers)
            )
        elif model_type.replace("-", "_") in MULTI_QUERY_ATTN_MODELS:
            shape = (batch_size, 0, d_k * 2)
            pkv = torch.empty(size=shape, dtype=self.model_dtype, device=self._device)
            past_key_values = tuple(pkv for _ in range(num_layers))
        else:
            shape = (batch_size, num_attention_heads, 0, d_k)
            pkv = torch.empty(size=shape, dtype=self.model_dtype, device=self._device)
            past_key_values = tuple(tuple(pkv for _ in range(nb_pkv)) for _ in range(num_layers))

        return past_key_values

    def forward(
        self,
        input_ids: torch.LongTensor = None,
        attention_mask: Optional[torch.FloatTensor] = None,
        past_key_values: Optional[Tuple[Tuple[torch.Tensor]]] = None,
        position_ids: Optional[torch.FloatTensor] = None,
        **kwargs,
    ) -> CausalLMOutputWithPast:
        # 1. Prepare model inputs
        if attention_mask is None:
            attention_mask = torch.ones_like(input_ids)

        inputs = {
            "input_ids": input_ids,
            "attention_mask": attention_mask,
        }

        if "position_ids" in self.input_names or not self.input_names:
            inputs["position_ids"] = position_ids

        if self.use_cache:
            if past_key_values is None:
                past_key_values = self._prepare_past_key_values(input_ids)

            inputs["past_key_values"] = past_key_values

        # 2. Model forward
        outputs = self._call_model(**inputs)

        # 3. Process model outputs
        if isinstance(outputs, (list, tuple)):
            logits = outputs[0]
            past_key_values = outputs[1] if self.use_cache else None
        else:
            logits = outputs["logits"]
            past_key_values = outputs["past_key_values"] if self.use_cache else None

        return CausalLMOutputWithPast(logits=logits, past_key_values=past_key_values)


def _prepare_inputs_for_generation_for_llama(
    input_ids, past_key_values=None, attention_mask=None, inputs_embeds=None, **kwargs
):
    from transformers.cache_utils import Cache

    if past_key_values is not None:
        if isinstance(past_key_values, Cache):
            cache_length = past_key_values.get_seq_length()
            past_length = past_key_values.seen_tokens
            max_cache_length = past_key_values.get_max_length()
        else:
            cache_length = past_length = past_key_values[0][0].shape[2]
            max_cache_length = None

        # Keep only the unprocessed tokens:
        # 1 - If the length of the attention_mask exceeds the length of input_ids, then we are in a setting where
        # some of the inputs are exclusively passed as part of the cache (e.g. when passing input_embeds as
        # input)
        if attention_mask is not None and attention_mask.shape[1] > input_ids.shape[1]:
            input_ids = input_ids[:, -(attention_mask.shape[1] - past_length) :]
        # 2 - If the past_length is smaller than input_ids', then input_ids holds all input tokens. We can discard
        # input_ids based on the past_length.
        elif past_length < input_ids.shape[1]:
            input_ids = input_ids[:, past_length:]
        # 3 - Otherwise (past_length >= input_ids.shape[1]), let's assume input_ids only has unprocessed tokens.

        # If we are about to go beyond the maximum cache length, we need to crop the input attention mask.
        if (
            max_cache_length is not None
            and attention_mask is not None
            and cache_length + input_ids.shape[1] > max_cache_length
        ):
            attention_mask = attention_mask[:, -max_cache_length:]

    position_ids = kwargs.get("position_ids", None)
    if attention_mask is not None and position_ids is None:
        # create position_ids on the fly for batch generation
        position_ids = attention_mask.long().cumsum(-1) - 1
        position_ids.masked_fill_(attention_mask == 0, 1)
        if past_key_values:
            position_ids = position_ids[:, -input_ids.shape[1] :]

    # if `inputs_embeds` are passed, we only want to use them in the 1st generation step
    if inputs_embeds is not None and past_key_values is None:
        model_inputs = {"inputs_embeds": inputs_embeds}
    else:
        model_inputs = {"input_ids": input_ids}

    model_inputs.update(
        {
            "position_ids": position_ids,
            "past_key_values": past_key_values,
            "use_cache": kwargs.get("use_cache"),
            "attention_mask": attention_mask,
        }
    )
    return model_inputs


def _ipex_reorder_cache(
    past_key_values: Tuple[Tuple[torch.Tensor]], beam_idx: torch.Tensor
) -> Tuple[Tuple[torch.Tensor]]:
    # Ipex patched model uses indirect access kv cache which has a different shape with other transformers models
    if len(past_key_values[0]) == 4 and past_key_values[0][0].shape[-1] == 1:
        for layer_past in past_key_values:
            layer_past[3][layer_past[0].size(-2) - 1] = beam_idx
        return past_key_values
    elif len(past_key_values[0]) == 8:
        for layer_past in past_key_values:
            layer_past[3][layer_past[0].size(-2) - 1] = beam_idx
            layer_past[7][layer_past[0].size(-2) - 1] = beam_idx
        return past_key_values
    else:
        return tuple(
            tuple(past_state.index_select(0, beam_idx.to(past_state.device)) for past_state in layer_past)
            for layer_past in past_key_values
        )<|MERGE_RESOLUTION|>--- conflicted
+++ resolved
@@ -63,24 +63,17 @@
 
 
 def _is_patched_with_ipex(model, task):
-<<<<<<< HEAD
-=======
-    if is_ipex_version("<", "2.3.0"):
+    ipex_version = "2.1.0" if model.device.type == "xpu" else "2.3.0"
+    if is_ipex_version("<", ipex_version):
         return False
 
->>>>>>> d1d0ca0a
     if isinstance(model, torch.jit.ScriptModule):
-        if is_ipex_version("<", "2.5.0"):
-            return False
         for node in model.graph.nodes():
             # Jit will record the codes position so we can check if the node use ipex exporter.
             if "torch_ipex::rotary_position_embedding" in node.__str__():
                 return True
         return False
     else:
-        ipex_version = "2.1.0" if "xpu" in str(model.device) else "2.5.0"
-        if is_ipex_version("<", ipex_version):
-            return False
         return model.config.model_type in _IPEX_SUPPORT_MODEL_TYPES and task in _IPEX_EXPORTED_TASK
 
 
@@ -174,11 +167,7 @@
         local_files_only: bool = False,
         torch_dtype: Optional[Union[str, "torch.dtype"]] = None,
         trust_remote_code: bool = False,
-<<<<<<< HEAD
-        **kwargs,
-=======
         _commit_hash: str = None,
->>>>>>> d1d0ca0a
     ):
         device_map = kwargs.pop("device_map", None)
         if use_auth_token is not None:
@@ -202,11 +191,7 @@
             "force_download": force_download,
             "torch_dtype": torch_dtype,
             "trust_remote_code": trust_remote_code,
-<<<<<<< HEAD
-            "device_map": device_map,
-=======
             "_commit_hash": _commit_hash,
->>>>>>> d1d0ca0a
         }
 
         model = TasksManager.get_model_from_task(task, model_id, **model_kwargs)
