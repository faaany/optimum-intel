--- conflicted
+++ resolved
@@ -22,13 +22,8 @@
 from optimum.intel.utils.import_utils import is_ipex_version
 
 from .modeling_utils import (
-<<<<<<< HEAD
+    _IPEX_MINIMUM_VERSION_FOR_PATCHING,
     _IPEXLlamaDecoderLayer,
-=======
-    _IPEX_MINIMUM_VERSION_FOR_PATCHING,
-    _IPEXLlamaDecoderLayerRef,
-    _llama_attn_forward,
->>>>>>> f06f5047
     _llama_layer_norm_forward,
     _llama_model_forward,
 )
@@ -66,28 +61,10 @@
 
 
 def _patch_llama_model(model):
-<<<<<<< HEAD
-    if is_ipex_version("<", "2.3.0"):
-        raise ImportError("Only ipex version >= 2.3.0 supports llama model patching")
-=======
     if is_ipex_version("<", _IPEX_MINIMUM_VERSION_FOR_PATCHING):
         raise ImportError(
-            f"Only ipex version >= {_IPEX_MINIMUM_VERSION_FOR_PATCHING} supports RotaryEmbedding and IndirectAccessKVCacheAttention"
+            f"Only ipex version >= {_IPEX_MINIMUM_VERSION_FOR_PATCHING} supports llama model patching"
         )
-
-    from intel_extension_for_pytorch.llm.modules import IndirectAccessKVCacheAttention, RotaryEmbedding
-
-    ipex_rope = RotaryEmbedding(
-        model.config.max_position_embeddings,
-        model.config.hidden_size // model.config.num_attention_heads,
-        model.config.rope_theta,
-        model.config.architectures[0],
-    )
-    ipex_scale_dot_product = IndirectAccessKVCacheAttention(text_max_length=model.config.max_position_embeddings)
-    patch_op(model, LlamaAttention, "ipex_rope", ipex_rope)
-    patch_op(model, LlamaAttention, "ipex_scale_dot_product", ipex_scale_dot_product)
->>>>>>> f06f5047
-
     convert_functions(model, LlamaModel, "forward", _llama_model_forward)
     convert_functions(model, LlamaRMSNorm, "forward", _llama_layer_norm_forward)
     convert_class(model, LlamaDecoderLayer, _IPEXLlamaDecoderLayer, model.config)
