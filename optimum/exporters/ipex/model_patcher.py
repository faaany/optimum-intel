#  Copyright 2024 The HuggingFace Team. All rights reserved.
#
#  Licensed under the Apache License, Version 2.0 (the "License");
#  you may not use this file except in compliance with the License.
#  You may obtain a copy of the License at
#
#      http://www.apache.org/licenses/LICENSE-2.0
#
#  Unless required by applicable law or agreed to in writing, software
#  distributed under the License is distributed on an "AS IS" BASIS,
#  WITHOUT WARRANTIES OR CONDITIONS OF ANY KIND, either express or implied.
#  See the License for the specific language governing permissions and
#  limitations under the License.

from transformers.models.llama.modeling_llama import (
    LlamaDecoderLayer,
    LlamaForCausalLM,
    LlamaModel,
    LlamaRMSNorm,
)

from optimum.intel.utils.import_utils import is_ipex_version

from .modeling_utils import (
    _IPEXLlamaDecoderLayerRef,
    _llama_layer_norm_forward,
    _llama_model_forward,
)

from .modeling.modeling_llama import _IPEXLlamaDecoderLayer

_IPEX_EXPORTED_ARCH = ("LlamaForCausalLM",)
_IPEX_EXPORTED_TASK = ("text-generation",)


def convert_func(m, func_name, new_function):
    bound_method = new_function.__get__(m, m.__class__)
    setattr(m, func_name, bound_method)


def convert_functions(m, target_m, new_function_name, new_function):
    for _, sub_m in m.named_children():
        if isinstance(sub_m, target_m):
            convert_func(sub_m, new_function_name, new_function)
        convert_functions(sub_m, target_m, new_function_name, new_function)


def convert_class(m, target_m, new_class, config, distributed=False):
    for name, sub_m in m.named_children():
        if isinstance(sub_m, target_m):
            new_m = new_class(sub_m, config, distributed)
            setattr(m, name, new_m)
        convert_class(sub_m, target_m, new_class, config, distributed)


def patch_op(m, target_m, new_op_name, new_op):
    for name, sub_m in m.named_children():
        if isinstance(sub_m, target_m):
            setattr(sub_m, new_op_name, new_op)
        patch_op(sub_m, target_m, new_op_name, new_op)


def _patch_llama_model(model):
<<<<<<< HEAD

    ipex_version = "2.1.0" if "xpu" in str(model.device) else "2.5.0"
    if is_ipex_version("<", ipex_version):
        raise ImportError(f"Only ipex version >= {ipex_version} supports RotaryEmbedding and IndirectAccessKVCache")

    if "cpu" in str(model.device):
        from intel_extension_for_pytorch.llm.modules import RotaryEmbedding
        from intel_extension_for_pytorch.llm.modules import IndirectAccessKVCache

        ipex_rope = RotaryEmbedding(
            model.config.max_position_embeddings,
            model.config.hidden_size // model.config.num_attention_heads,
            model.config.rope_theta,
            model.config.architectures[0],
        )
        ipex_scale_dot_product = IndirectAccessKVCache(text_max_length=model.config.max_position_embeddings)

        patch_op(model, LlamaAttention, "ipex_rope", ipex_rope)
        patch_op(model, LlamaAttention, "ipex_scale_dot_product", ipex_scale_dot_product)

        convert_functions(model, LlamaModel, "forward", _llama_model_forward)
        convert_functions(model, LlamaAttention, "forward", _llama_attn_forward)
        convert_functions(model, LlamaRMSNorm, "forward", _llama_layer_norm_forward)

        convert_class(model, LlamaDecoderLayer, _IPEXLlamaDecoderLayerRef, model.config)
    else:
        convert_class(model, LlamaDecoderLayer, _IPEXLlamaDecoderLayer, model.config)
        convert_functions(model, LlamaModel, "forward", _llama_model_forward)
=======
    if is_ipex_version("<", "2.3.0"):
        raise ImportError("Only ipex version >= 2.3.0 supports llama model patching")

    convert_functions(model, LlamaModel, "forward", _llama_model_forward)
    convert_functions(model, LlamaRMSNorm, "forward", _llama_layer_norm_forward)
    convert_class(model, LlamaDecoderLayer, _IPEXLlamaDecoderLayerRef, model.config)
>>>>>>> d1d0ca0a
    return model


def _patch_model(model):
    if isinstance(model, LlamaForCausalLM):
        model = _patch_llama_model(model)
    return model<|MERGE_RESOLUTION|>--- conflicted
+++ resolved
@@ -61,43 +61,13 @@
 
 
 def _patch_llama_model(model):
-<<<<<<< HEAD
-
     ipex_version = "2.1.0" if "xpu" in str(model.device) else "2.5.0"
     if is_ipex_version("<", ipex_version):
-        raise ImportError(f"Only ipex version >= {ipex_version} supports RotaryEmbedding and IndirectAccessKVCache")
-
-    if "cpu" in str(model.device):
-        from intel_extension_for_pytorch.llm.modules import RotaryEmbedding
-        from intel_extension_for_pytorch.llm.modules import IndirectAccessKVCache
-
-        ipex_rope = RotaryEmbedding(
-            model.config.max_position_embeddings,
-            model.config.hidden_size // model.config.num_attention_heads,
-            model.config.rope_theta,
-            model.config.architectures[0],
-        )
-        ipex_scale_dot_product = IndirectAccessKVCache(text_max_length=model.config.max_position_embeddings)
-
-        patch_op(model, LlamaAttention, "ipex_rope", ipex_rope)
-        patch_op(model, LlamaAttention, "ipex_scale_dot_product", ipex_scale_dot_product)
-
-        convert_functions(model, LlamaModel, "forward", _llama_model_forward)
-        convert_functions(model, LlamaAttention, "forward", _llama_attn_forward)
-        convert_functions(model, LlamaRMSNorm, "forward", _llama_layer_norm_forward)
-
-        convert_class(model, LlamaDecoderLayer, _IPEXLlamaDecoderLayerRef, model.config)
-    else:
-        convert_class(model, LlamaDecoderLayer, _IPEXLlamaDecoderLayer, model.config)
-        convert_functions(model, LlamaModel, "forward", _llama_model_forward)
-=======
-    if is_ipex_version("<", "2.3.0"):
-        raise ImportError("Only ipex version >= 2.3.0 supports llama model patching")
+        raise ImportError(f"Only ipex version >= {ipex_version} supports llama model patching")
 
     convert_functions(model, LlamaModel, "forward", _llama_model_forward)
     convert_functions(model, LlamaRMSNorm, "forward", _llama_layer_norm_forward)
     convert_class(model, LlamaDecoderLayer, _IPEXLlamaDecoderLayerRef, model.config)
->>>>>>> d1d0ca0a
     return model
 
 
